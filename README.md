--- conflicted
+++ resolved
@@ -35,17 +35,10 @@
 ### Option 1: NPM Package (Recommended)
 ```bash
 # Install globally
-<<<<<<< HEAD
 npm install -g content-manager-mcp
 
 # Or use directly with npx
 npx -y content-manager-mcp
-=======
-npm install -g @yugangcao/content-manager-mcp
-
-# Or use directly with npx
-npx -y @yugangcao/content-manager-mcp
->>>>>>> 6c4556f0
 ```
 
 ### Option 2: From Source
@@ -78,11 +71,7 @@
 content-manager-mcp
 
 # Using npx (no installation required)
-<<<<<<< HEAD
 npx -y content-manager-mcp
-=======
-npx -y @yugangcao/content-manager-mcp
->>>>>>> 6c4556f0
 ```
 
 #### Using Source Build
@@ -99,11 +88,7 @@
   "mcpServers": {
     "content-manager": {
       "command": "npx",
-<<<<<<< HEAD
       "args": ["-y", "content-manager-mcp"]
-=======
-      "args": ["-y", "@yugangcao/content-manager-mcp"]
->>>>>>> 6c4556f0
     }
   }
 }
@@ -112,7 +97,6 @@
 #### Cherry Studio
 Configure MCP server:
 - **Command**: `npx`
-<<<<<<< HEAD
 - **Arguments**: `["-y", "content-manager-mcp"]`
 
 #### Codex
@@ -174,9 +158,6 @@
   }
 }
 ```
-=======
-- **Arguments**: `["-y", "@yugangcao/content-manager-mcp"]`
->>>>>>> 6c4556f0
 
 ### Available Tools
 
